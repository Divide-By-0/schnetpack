import torch
import numpy as np
import scipy.linalg as linalg
import logging

from schnetpack.md.utils import MDUnits, load_gle_matrices, \
    NormalModeTransformer, YSWeights
from schnetpack.md.integrators import RingPolymer
from schnetpack.simulate.hooks import SimulationHook


__all__ = ['ThermostatHook', 'BerendsenThermostat', 'GLEThermostat',
           'PIGLETThermostat', 'LangevinThermostat', 'PILELocalThermostat',
           'PILEGlobalThermostat', 'NHCThermostat', 'NHCRingPolymerThermostat']


class ThermostatError(Exception):
    """
    Exception for thermostat class.
    """
    pass


class ThermostatHook(SimulationHook):
    """
    Basic thermostat hook for simulator class. This class is initialized based on the simulator and system
    specifications during the first MD step. Thermostats are applied before and after each MD step.

    Args:
        temperature_bath (float): Temperature of the heat bath in Kelvin.
        nm_transformation (schnetpack.md.utils.NormalModeTransformer): Module use dto transform between beads and normal
                                                                       model representation in ring polymer dynamics.
        detach (bool): Whether the computational graph should be detached after each simulation step. Default is true,
                       should be changed if differentiable MD is desired.
                       TODO: Make detach frequency instead
    """

    # TODO: Could be made a torch nn.Module

    def __init__(self, temperature_bath, nm_transformation=None, detach=True):
        self.temperature_bath = temperature_bath
        self.initialized = False
        self.device = None
        self.n_replicas = None
        self.nm_transformation = nm_transformation
        self.detach = detach

    def on_simulation_start(self, simulator):
        """
        Routine to initialize the thermostat based on the current state of the simulator. Reads the device to be uses,
        as well as the number of molecular replicas present in simulator.system. Furthermore, the normal mode
        transformer is initialized during ring polymer simulations. In addition, a flag is set so that the thermostat
        is not reinitialized upon continuation of the MD.

        Main function is the _init_thermostat routine, which takes the simulator as input and must be provided for every
        new thermostat.

        Args:
            simulator (schnetpack.simulate.simulator.Simulator): Main simulator class containing information on the
                                                                 time step, system, etc.
        """
        self.device = simulator.system.device
        self.n_replicas = simulator.system.n_replicas

        # Check if using normal modes is feasible and initialize
        if self.nm_transformation is not None:
            if type(simulator.integrator) is not RingPolymer:
                raise ThermostatError('Normal mode transformation should only'
                                      'be used with ring polymer dynamics.')
            else:
                self.nm_transformation = self.nm_transformation(self.n_replicas, device=self.device)

        if not self.initialized:
            self._init_thermostat(simulator)
            self.initialized = True

    def on_step_begin(self, simulator):
        """
        First application of the thermostat befor the first half step of the dynamics. Regulates temperature and applies
        a mask to the system momenta in order to avoid problems of e.g. thermal noise added to the zero padded tensors.
        The detach is carried out here.

        Main function is the _apply_thermostat routine, which takes the simulator as input and must be provided for
        every new thermostat.

        Args:
            simulator (schnetpack.simulate.simulator.Simulator): Main simulator class containing information on the
                                                                 time step, system, etc.
        """
        # Apply thermostat
        self._apply_thermostat(simulator)

        # Re-apply atom masks for differently sized molecules, as some
        # thermostats add random noise
        simulator.system.momenta =\
            simulator.system.momenta * simulator.system.atom_masks

        # Detach if requested
        if self.detach:
            simulator.system.momenta = simulator.system.momenta.detach()

    def on_step_end(self, simulator):
        """
        First application of the thermostat befor the first half step of the dynamics. Regulates temperature and applies
        a mask to the system momenta in order to avoid problems of e.g. thermal noise added to the zero padded tensors.
        The detach is carried out here.

        Main function is the _apply_thermostat routine, which takes the simulator as input and must be provided for
        every new thermostat.

        Args:
            simulator (schnetpack.simulate.simulator.Simulator): Main simulator class containing information on the
                                                                 time step, system, etc.
        """
        # Apply thermostat
        self._apply_thermostat(simulator)

        # Re-apply atom masks for differently sized molecules, as some
        # thermostats add random noise
        simulator.system.momenta =\
            simulator.system.momenta * simulator.system.atom_masks

        # Detach if requested
        if self.detach:
            simulator.system.momenta = simulator.system.momenta.detach()

    def _init_thermostat(self, simulator):
        """
        Dummy routine for initializing a thermostat based on the current simulator. Should be implemented for every
        new thermostat. Has access to the information contained in the simulator class, e.g. number of replicas, time
        step, masses of the atoms, etc.

        Args:
            simulator (schnetpack.simulate.simulator.Simulator): Main simulator class containing information on the
                                                                 time step, system, etc.
        """
        pass

    def _apply_thermostat(self, simulator):
        """
        Dummy routine for applying the thermostat to the system. Should use the implemented thermostat to update the
        momenta of the system contained in simulator.system.momenta. Is called twice each simulation time step.

        Args:
            simulator (schnetpack.simulate.simulator.Simulator): Main simulator class containing information on the
                                                                 time step, system, etc.
        """
        raise NotImplementedError


class BerendsenThermostat(ThermostatHook):
    """
    Berendsen velocity rescaling thermostat, as described in [#berendsen1]_. Simple thermostat for e.g. equilibrating
    the system, does not sample the canonical ensemble.

    Args:
        temperature_bath (float): Temperature of the external heat bath in Kelvin.
        time_constant (float): Thermostat time constant in fs

    References
    ----------
    .. [#berendsen1] Berendsen, Postma, van Gunsteren, DiNola, Haak:
       Molecular dynamics with coupling to an external bath.
       The Journal of Chemical Physics, 81 (8), 3684-3690. 1984.
    """

    def __init__(self, temperature_bath, time_constant):
        super(BerendsenThermostat, self).__init__(temperature_bath)

        self.time_constant = time_constant * MDUnits.fs2atu

    def _apply_thermostat(self, simulator):
        """
        Apply the Berendsen thermostat via rescaling the systems momenta based on the current instantaneous temperature
        and the bath temperature.

        Args:
            simulator (schnetpack.simulate.simulator.Simulator): Main simulator class containing information on the
                                                                 time step, system, etc.
        """
        scaling = 1.0 + simulator.integrator.time_step / self.time_constant * (
                self.temperature_bath / simulator.system.temperature - 1)
        simulator.system.momenta =\
            torch.sqrt(scaling[:, :, None, None]) * simulator.system.momenta


class GLEThermostat(ThermostatHook):
    """
    Stochastic generalized Langevin colored noise thermostat by Ceriotti et. al. as described in [#gle_thermostat1]_.
    This thermostat requires specially parametrized matrices, which can be obtained online from:
    http://gle4md.org/index.html?page=matrix

    The additional degrees of freedom added to the system are defined via the matrix dimensions. This could in principle
    be used for ring polymer dynamics by providing a normal mode transformation.

    Args:
        temperature_bath (float): Temperature of the external heat bath in Kelvin.
        gle_file (str): File containing the GLE matrices
        nm_transformation (schnetpack.md.utils.NormalModeTransformer): Module use dto transform between beads and normal
                                                                       model representation in ring polymer dynamics.

    References
    ----------
    .. [#gle_thermostat1] Ceriotti, Bussi, Parrinello:
       Colored-noise thermostats à la carte.
       Journal of Chemical Theory and Computation 6 (4), 1170-1180. 2010.
    """

    def __init__(self, temperature_bath, gle_file, nm_transformation=None):
        super(GLEThermostat, self).__init__(temperature_bath,
                                            nm_transformation=nm_transformation)

        self.gle_file = gle_file

        # To be initialized on beginning of the simulation, once system and
        # integrator are known
        self.c1 = None
        self.c2 = None
        self.thermostat_momenta = None
        self.thermostat_factor = None

    def _init_thermostat(self, simulator):
        """
        Initialize the GLE thermostat by reading in the the required matrices and setting up the initial random
        thermostat momenta and the mass factor.

        Args:
            simulator (schnetpack.simulate.simulator.Simulator): Main simulator class containing information on the
                                                                 time step, system, etc.
        """
        # Generate main matrices
        self.c1, self.c2 = self._init_gle_matrices(simulator)

        # Get particle masses
        self.thermostat_factor = torch.sqrt(simulator.system.masses)[..., None]

        # Get initial thermostat momenta
        self.thermostat_momenta = self._init_thermostat_momenta(simulator)

    def _init_gle_matrices(self, simulator):
        """
        Read all GLE matrices from a file and check, whether they have the right dimensions.

        Args:
            simulator (schnetpack.simulate.simulator.Simulator): Main simulator class containing information on the
                                                                 time step, system, etc.
        """
        a_matrix, c_matrix = load_gle_matrices(self.gle_file)

        if a_matrix is None:
            raise ThermostatError('Error reading GLE matrices'
                                  ' from {:s}'.format(self.gle_file))
        elif a_matrix.shape[0] > 1:
            raise ThermostatError('More than one A matrix found. Could be '
                                  'PIGLET input.')
        else:
            # Remove leading dimension (for normal modes)
            a_matrix = a_matrix.squeeze()

        c1, c2 = self._init_single_gle_matrix(a_matrix, c_matrix, simulator)
        return c1, c2

    def _init_single_gle_matrix(self, a_matrix, c_matrix, simulator):
        """
        Based on the matrices found in the GLE file, initialize the GLE matrices required for a simulation with the
        thermostat. See [#stochastic_thermostats1]_ for more detail. The dimensions of all matrices are:
        degrees_of_freedom x degrees_of_freedom,
        where degrees_of_freedom are the degrees of freedom of the extended system.

        Args:
            a_matrix (np.array): Raw matrices containing friction friction acting on system (drift matrix).
            c_matrix (np.array): Raw matrices modulating the intensity of the random force (diffusion matrix).
            simulator (schnetpack.simulate.simulator.Simulator): Main simulator class containing information on the
                                                                 time step, system, etc.

        Returns:
            torch.Tensor: Drift matrix for simulation.
            torch.Tensor: Diffusion matrix initialized for simulation.

        References
        ----------
        .. [#stochastic_thermostats1]_Ceriotti, Parrinello, Markland, Manolopoulos:
           Efficient stochastic thermostatting of path integral molecular dynamics.
           The Journal of Chemical Physics, 133 (12), 124104. 2010.
        """
        if c_matrix is None:
            c_matrix =\
                np.eye(a_matrix.shape[-1]) * self.temperature_bath * MDUnits.kB
            # Check if normal GLE or GLE for ring polymers is needed:
            if type(simulator.integrator) is RingPolymer:
                logging.info('RingPolymer integrator detected, initializing '
                             'C accordingly.')
                c_matrix *= simulator.system.n_replicas
        else:
            c_matrix = c_matrix.squeeze()
            logging.info('C matrix for GLE loaded, provided temperature will '
                         'be ignored.')

        # A does not need to be transposed, else c2 is imaginary
        c1 = linalg.expm(-0.5 * simulator.integrator.time_step * a_matrix)

        # c2 is symmetric
        c2 = linalg.sqrtm(c_matrix - np.dot(c1, np.dot(c_matrix, c1.T)))

        # To myself: original expression is c1 = exp(-dt/2 * a.T)
        # the C1 here is c1.T, since exp(-dt/2*a.T).T = exp(-dt/2*a)
        # The formula for c2 is c2 = sqrtm(1-c1.T*c1)
        # In our case, this becomes sqrtm(1-C1*C1.T)
        # For the propagation we have the original expression c1*p, where
        # p is a column vector (ndegrees x something)
        # In our case P is (something x ndegrees), hence p.T
        # The propagation then becomes P*C1 = p.T*c1.T = (c1*p).T
        # c2 is symmetric by construction, hence C2=c2
        c1 = torch.from_numpy(c1).to(self.device).float()
        c2 = torch.from_numpy(c2).to(self.device).float()
        return c1, c2

    def _init_thermostat_momenta(self, simulator, free_particle_limit=True):
        """
        Initialize the thermostat momenta tensor based on the system specifications. This tensor is then updated
        during the GLE dynamics.

        Args:
            simulator (schnetpack.simulate.simulator.Simulator): Main simulator class containing information on the
                                                                 time step, system, etc.
            free_particle_limit (bool): Initialize momenta according to free particle limit instead of a zero matrix
                                        (default=True).

        Returns:
            torch.Tensor: Initialized random momenta of the extended system with the dimension:
                          n_replicas x n_molecules x n_atoms x 3 x degrees_of_freedom
        """
        degrees_of_freedom = self.c1.shape[-1]
        if not free_particle_limit:
            initial_momenta = torch.zeros(*simulator.system.momenta.shape,
                                          degrees_of_freedom,
                                          device=self.device)
        else:
            initial_momenta = torch.randn(*simulator.system.momenta.shape,
                                          degrees_of_freedom,
                                          device=self.device)
            initial_momenta = torch.matmul(initial_momenta, self.c2)
        return initial_momenta

    def _apply_thermostat(self, simulator):
        """
        Perform the update of the system momenta according to the GLE thermostat.

        Args:
            simulator (schnetpack.simulate.simulator.Simulator): Main simulator class containing information on the
                                                                 time step, system, etc.
        """
        # Generate random noise
        thermostat_noise = torch.randn(self.thermostat_momenta.shape,
                                       device=self.device)

        # Get current momenta
        momenta = simulator.system.momenta

        # Apply transformation if requested
        if self.nm_transformation is not None:
            momenta = self.nm_transformation.beads2normal(momenta)

        # Set current momenta
        self.thermostat_momenta[:, :, :, :, 0] = momenta

        # Apply thermostat
        self.thermostat_momenta = \
            torch.matmul(self.thermostat_momenta, self.c1) \
            + torch.matmul(thermostat_noise, self.c2) * self.thermostat_factor

        # Extract momenta
        momenta = self.thermostat_momenta[:, :, :, :, 0]

        # Apply transformation if requested
        if self.nm_transformation is not None:
            momenta = self.nm_transformation.normal2beads(momenta)

        simulator.system.momenta = momenta

    @property
    def state_dict(self):
        state_dict = {
            'c1': self.c1,
            'c2': self.c2,
            'thermostat_factor': self.thermostat_factor,
            'thermostat_momenta': self.thermostat_momenta,
            'temperature_bath': self.temperature_bath,
            'n_replicas': self.n_replicas
        }
        return state_dict

    @state_dict.setter
    def state_dict(self, state_dict):
        self.c1 = state_dict['c1']
        self.c2 = state_dict['c2']
        self.thermostat_factor = state_dict['thermostat_factor']
        self.thermostat_momenta = state_dict['thermostat_momenta']
        self.temperature_bath = state_dict['temperature_bath']
        self.n_replicas = state_dict['n_replicas']

        # Set initialized flag
        self.initialized = True


class PIGLETThermostat(GLEThermostat):
    """
    Efficient generalized Langevin equation stochastic thermostat for ring polymer dynamics simulations, see
    [#piglet_thermostat1]_ for a detailed description. In contrast to the standard GLE thermostat, every normal mode
    of the ring polymer is
    thermostated seperately.


    Args:
        temperature_bath (float): Temperature of the external heat bath in Kelvin.
        gle_file (str): File containing the GLE matrices
        nm_transformation (schnetpack.md.utils.NormalModeTransformer): Module use dto transform between beads and normal
                                                                       model representation in ring polymer dynamics.

    References
    ----------
    -- [#piglet_thermostat1] Uhl, Marx, Ceriotti:
       Accelerated path integral methods for atomistic simulations at ultra-low temperatures.
       The Journal of chemical physics, 145(5), 054101. 2016.
    """

    def __init__(self, temperature_bath, gle_file,
                 nm_transformation=NormalModeTransformer):

        logging.info('Using PIGLET thermostat')
        super(PIGLETThermostat,
              self).__init__(temperature_bath, gle_file,
                             nm_transformation=nm_transformation)

    def _init_gle_matrices(self, simulator):
        """
        Initialize the matrices necessary for the PIGLET thermostat. In contrast to the basic GLE thermostat, these
        have the dimension:
        n_replicas x degrees_of_freedom x degrees_of_freedom,
        where n_replicas is the number of beads in the ring polymer and degrees_of_freedom is the number of degrees of
        freedom introduced by GLE.

        Args:
            simulator (schnetpack.simulate.simulator.Simulator): Main simulator class containing information on the
                                                                 time step, system, etc.

        Returns:
            torch.Tensor: Drift matrices for the PIGLET thermostat.
            torch.Tensor: Diffusion matrices.
        """
        a_matrix, c_matrix = load_gle_matrices(self.gle_file)

        if a_matrix is None:
            raise ThermostatError('Error reading GLE matrices '
                                  'from {:s}'.format(self.gle_file))
        if a_matrix.shape[0] != self.n_replicas:

            raise ThermostatError('Expected {:d} beads but '
                                  'found {:d}.'.format(self.n_replicas,
                                                       a_matrix.shape[0]))

        if not type(simulator.integrator) is RingPolymer:
            raise ThermostatError('PIGLET thermostat should only be used with '
                                  'RPMD.')

        all_c1 = []
        all_c2 = []

        # Generate main matrices
        for b in range(self.n_replicas):
            c1, c2 = self._init_single_gle_matrix(a_matrix[b],
                                                  (c_matrix[b],
                                                   None)[c_matrix is None],
                                                  simulator)
            # Add extra dimension for use with torch.cat, correspond to normal
            # modes of ring polymer
            all_c1.append(c1[None, ...])
            all_c2.append(c2[None, ...])

        # Bring to correct shape for later matmul broadcasting
        c1 = torch.cat(all_c1)[:, None, None, :, :]
        c2 = torch.cat(all_c2)[:, None, None, :, :]
        return c1, c2


class LangevinThermostat(ThermostatHook):
    """
    Basic stochastic Langevin thermostat, see e.g. [#langevin_thermostat1]_ for more details.

    Args:
        temperature_bath (float): Temperature of the external heat bath in Kelvin.
        time_constant (float): Thermostat time constant in fs
        nm_transformation (schnetpack.md.utils.NormalModeTransformer): Module use dto transform between beads and normal
                                                                       model representation in ring polymer dynamics.

    References
    ----------
    .. [#langevin_thermostat1] Bussi, Parrinello:
       Accurate sampling using Langevin dynamics.
       Physical Review E, 75(5), 056707. 2007.
    """

    def __init__(self, temperature_bath, time_constant, nm_transformation=None):

        logging.info('Using Langevin thermostat')
        super(LangevinThermostat,
              self).__init__(temperature_bath,
                             nm_transformation=nm_transformation)

        self.time_constant = time_constant * MDUnits.fs2atu

        self.thermostat_factor = None
        self.c1 = None
        self.c2 = None

    def _init_thermostat(self, simulator):
        """
        Initialize the Langevin coefficient matrices based on the system and simulator properties.

        Args:
            simulator (schnetpack.simulate.simulator.Simulator): Main simulator class containing information on the
                                                                 time step, system, etc.
        """
        # Initialize friction coefficients
        gamma = torch.ones(1, device=self.device) / self.time_constant

        # Initialize coefficient matrices
        c1 = torch.exp(-0.5 * simulator.integrator.time_step * gamma)
        c2 = torch.sqrt(1 - c1 ** 2)

        self.c1 = c1.to(self.device)[:, None, None, None]
        self.c2 = c2.to(self.device)[:, None, None, None]

        # Get mass and temperature factors
        self.thermostat_factor = torch.sqrt(simulator.system.masses *
                                            MDUnits.kB * self.temperature_bath)

    def _apply_thermostat(self, simulator):
        """
        Apply the stochastic Langevin thermostat to the systems momenta.

        Args:
            simulator (schnetpack.simulate.simulator.Simulator): Main simulator class containing information on the
                                                                 time step, system, etc.
        """
        # Get current momenta
        momenta = simulator.system.momenta

        # Apply transformation
        if self.nm_transformation is not None:
            momenta = self.nm_transformation.beads2normal(momenta)

        # Generate random noise
        thermostat_noise = torch.randn(momenta.shape, device=self.device)

        # Apply thermostat
        momenta = self.c1 * momenta + self.thermostat_factor * self.c2 \
                  * thermostat_noise

        # Apply transformation if requested
        if self.nm_transformation is not None:
            momenta = self.nm_transformation.normal2beads(momenta)

        simulator.system.momenta = momenta

    @property
    def state_dict(self):
        state_dict = {
            'c1': self.c1,
            'c2': self.c2,
            'thermostat_factor': self.thermostat_factor,
            'temperature_bath': self.temperature_bath,
            'n_replicas': self.n_replicas
        }
        return state_dict

    @state_dict.setter
    def state_dict(self, state_dict):
        self.c1 = state_dict['c1']
        self.c2 = state_dict['c2']
        self.thermostat_factor = state_dict['thermostat_factor']
        self.temperature_bath = state_dict['temperature_bath']
        self.n_replicas = state_dict['n_replicas']

        # Set initialized flag
        self.initialized = True


class PILELocalThermostat(LangevinThermostat):
<<<<<<< HEAD
    """
    Langevin thermostat for ring polymer molecular dynamics as introduced in [#stochastic_thermostats1]]_.
    Applies specially initialized Langevin thermostats to the beads of the ring polymer in normal mode representation.

    Args:
        temperature_bath (float): Temperature of the external heat bath in Kelvin.
        time_constant (float): Thermostat time constant in fs
        nm_transformation (schnetpack.md.utils.NormalModeTransformer): Module use dto transform between beads and normal
                                                                       model representation in ring polymer dynamics.
        thermostat_centroid (bool): Whether a thermostat should be applied to the centroid of the ring polymer in
                                    normal mode representation (relevant e.g. for TRPMD, default is True)
        damping (float): If specified, damping factor is applied to the current momenta of the system (used in TRPMD,
                         default is no damping).

    References
    ----------
    .. [#stochastic_thermostats1]_Ceriotti, Parrinello, Markland, Manolopoulos:
       Efficient stochastic thermostatting of path integral molecular dynamics.
       The Journal of Chemical Physics, 133 (12), 124104. 2010.
    """

    def __init__(self, temperature_bath, time_constant, nm_transformation=NormalModeTransformer,
                 thermostat_centroid=True, damping=None):
        super(PILELocalThermostat, self).__init__(temperature_bath, time_constant, nm_transformation=nm_transformation)
        self.thermostat_centroid = thermostat_centroid
        self.damping = damping
=======

    def __init__(self, temperature_bath, time_constant,
                 nm_transformation=NormalModeTransformer):
        logging.info('Using local PILE thermostat')
        super(PILELocalThermostat,
              self).__init__(temperature_bath, time_constant,
                             nm_transformation=nm_transformation)
>>>>>>> ca625cb7

    def _init_thermostat(self, simulator):
        """
        Initialize the Langevin matrices based on the normal mode frequencies of the ring polymer. If the centroid is to
        be thermostatted, the suggested value of 1/time_constant is used.

        Args:
            simulator (schnetpack.simulate.simulator.Simulator): Main simulator class containing information on the
                                                                 time step, system, etc.
        """
        if type(simulator.integrator) is not RingPolymer:
            raise ThermostatError('PILE thermostats can only be used in RPMD')

        # Initialize friction coefficients
        gamma_normal = 2 * simulator.integrator.omega_normal

        # Use seperate coefficient for centroid mode (default, unless using thermostatted RPMD)
        if self.thermostat_centroid:
            gamma_normal[0] = 1.0 / self.time_constant

        # Apply TRPMD damping factor if provided
        if self.damping is not None:
            gamma_normal *= self.damping

        if self.nm_transformation is None:
            raise ThermostatError('Normal mode transformation required for '
                                  'PILE thermostat')

        # Initialize coefficient matrices
        c1 = torch.exp(-0.5 * simulator.integrator.time_step * gamma_normal)
        c2 = torch.sqrt(1 - c1 ** 2)

        self.c1 = c1.to(self.device)[:, None, None, None]
        self.c2 = c2.to(self.device)[:, None, None, None]

        # Get mass and temperature factors
        self.thermostat_factor = torch.sqrt(
            simulator.system.masses * MDUnits.kB * self.n_replicas
            * self.temperature_bath)

    @property
    def state_dict(self):
        state_dict = {
            'c1': self.c1,
            'c2': self.c2,
            'thermostat_factor': self.thermostat_factor,
            'temperature_bath': self.temperature_bath,
            'n_replicas': self.n_replicas,
            'damping': self.damping,
            'thermostat_centroid': self.thermostat_centroid
        }
        return state_dict

    @state_dict.setter
    def state_dict(self, state_dict):
        self.c1 = state_dict['c1']
        self.c2 = state_dict['c2']
        self.thermostat_factor = state_dict['thermostat_factor']
        self.temperature_bath = state_dict['temperature_bath']
        self.n_replicas = state_dict['n_replicas']
        self.damping = state_dict['damping']
        self.thermostat_centroid = state_dict['thermostat_centroid']

        # Set initialized flag
        self.initialized = True


class PILEGlobalThermostat(PILELocalThermostat):
    """
    Global variant of the ring polymer Langevin thermostat as suggested in [#stochastic_thermostats1]]_. This thermostat
    applies a stochastic velocity rescaling thermostat ([#stochastic_velocity_rescaling1]_) to the ring polymer centroid
    in normal mode representation.

    Args:
        temperature_bath (float): Temperature of the external heat bath in Kelvin.
        time_constant (float): Thermostat time constant in fs
        nm_transformation (schnetpack.md.utils.NormalModeTransformer): Module use dto transform between beads and normal
                                                                       model representation in ring polymer dynamics.

    References
    ----------
    .. [#stochastic_thermostats1]_Ceriotti, Parrinello, Markland, Manolopoulos:
       Efficient stochastic thermostatting of path integral molecular dynamics.
       The Journal of Chemical Physics, 133 (12), 124104. 2010.
    .. [#stochastic_velocity_rescaling1]_Bussi, Donadio, Parrinello:
       Canonical sampling through velocity rescaling.
       The Journal of chemical physics, 126(1), 014101. 2007.
    """

    def __init__(self, temperature_bath, time_constant,
                 nm_transformation=NormalModeTransformer):
        logging.info('Using global PILE thermostat')
        super(PILEGlobalThermostat,
              self).__init__(temperature_bath, time_constant,
                             nm_transformation=nm_transformation)

    def _apply_thermostat(self, simulator):
        """
        Apply the global PILE thermostat to the system momenta. This is essentially the same as for the basic Langevin
        thermostat, with exception of replacing the equations for the centroid (index 0 in first dimension) with the
        stochastic velocity rescaling equations.

        Args:
            simulator (schnetpack.simulate.simulator.Simulator): Main simulator class containing information on the
                                                                 time step, system, etc.
        """
        # Get current momenta
        momenta = simulator.system.momenta

        # Apply transformation
        if self.nm_transformation is not None:
            momenta = self.nm_transformation.beads2normal(momenta)

        # Generate random noise
        thermostat_noise = torch.randn(momenta.shape, device=self.device)

        # Apply thermostat to centroid mode
        c1_centroid = self.c1[0]

        momenta_centroid = momenta[0]
        thermostat_noise_centroid = thermostat_noise[0]

        # Compute kinetic energy of centroid
        kinetic_energy_factor = \
            torch.sum(momenta_centroid ** 2 / simulator.system.masses[0]) \
            / (self.temperature_bath * MDUnits.kB * self.n_replicas)

        centroid_factor = (1 - c1_centroid) / kinetic_energy_factor

        alpha_sq = c1_centroid + torch.sum(thermostat_noise_centroid ** 2) \
            * centroid_factor + 2 * thermostat_noise_centroid[0, 0, 0] \
            * torch.sqrt(c1_centroid * centroid_factor)

        alpha_sign = torch.sign(thermostat_noise_centroid[0, 0, 0]
                                + torch.sqrt(c1_centroid / centroid_factor))

        alpha = torch.sqrt(alpha_sq) * alpha_sign

        # Finally apply thermostat...
        momenta[0] = alpha * momenta[0]

        # Apply thermostat for remaining normal modes
        momenta[1:] = self.c1[1:] * momenta[1:] + self.thermostat_factor \
                      * self.c2[1:] * thermostat_noise[1:]

        # Apply transformation if requested
        if self.nm_transformation is not None:
            momenta = self.nm_transformation.normal2beads(momenta)

        simulator.system.momenta = momenta


class TRPMDThermostat(PILELocalThermostat):
    """
    Thermostatted ring polymer molecular dynamics thermostat variant of the local PILE thermostat as introduced in
    [#trpmd_thermostat1]_. Here, no thermostat is applied to the centroid and the dynamics of the system are damped via
    a given damping factor.

    Args:
        temperature_bath (float): Temperature of the external heat bath in Kelvin.
        damping (float): Damping factor of the thermostat.
        nm_transformation (schnetpack.md.utils.NormalModeTransformer): Module use dto transform between beads and normal
                                                                       model representation in ring polymer dynamics.

    References
    ----------
    -- [#trpmd_thermostat1] Rossi, Ceriotti, Manolopoulos:
       How to remove the spurious resonances from ring polymer molecular dynamics.
       The Journal of Chemical Physics, 140(23), 234116. 2014.
    """

    def __init__(self, temperature_bath, damping, nm_transformation=NormalModeTransformer):
        super(TRPMDThermostat, self).__init__(temperature_bath, 1.0, nm_transformation=nm_transformation,
                                              thermostat_centroid=False, damping=damping)


class NHCThermostat(ThermostatHook):
    """
    Nose-Hover chain thermostat, which links the system to a chain of deterministic Nose-Hoover thermostats first
    introduced in [#nhc_thermostat1]_ and described in great detail in [#nhc_thermostat2]_. Advantage of the NHC
    thermostat is, that it does not apply random perturbations to the system and is hence fully deterministic. However,
    this comes at an increased numerical cost compared to e.g. the stochastic thermostats described above.

    Args:
        temperature_bath (float): Temperature of the external heat bath in Kelvin.
        time_constant (float): Thermostat time constant in fs
        chain_length (int): Number of Nose-Hoover thermostats applied in the chain.
        massive (bool): If set to true, an individual thermostat is applied to each degree of freedom in the system.
                        Can e.g. be used for thermostatting (default=False).
        nm_transformation (schnetpack.md.utils.NormalModeTransformer): Module used to transform between beads and normal
                                                                   model representation in ring polymer dynamics.
        multi_step (int): Number of steps used for integrating the NH equations of motion (default=2)
        integration_order (int): Order of the Yoshida-Suzuki integrator used for propagating the thermostat (default=3).

    References
    ----------
    .. [#nhc_thermostat1] Tobias, Martyna, Klein:
       Molecular dynamics simulations of a protein in the canonical ensemble.
       The Journal of Physical Chemistry, 97(49), 12959-12966. 1993.
    .. [#nhc_thermostat2] Martyna, Tuckerman, Tobias, Klein:
       Explicit reversible integrators for extended systems dynamics.
       Molecular Physics, 87(5), 1117-1157. 1996.
    """

    def __init__(self, temperature_bath, time_constant, chain_length=3,
                 massive=False, nm_transformation=None, multi_step=2,
                 integration_order=3):
        super(NHCThermostat, self).__init__(temperature_bath,
                                            nm_transformation=nm_transformation)

        self.chain_length = chain_length
        self.massive = massive
        self.frequency = 1 / (time_constant * MDUnits.fs2atu)

        # Cpmpute kBT, since it will be used a lot
        self.kb_temperature = self.temperature_bath * MDUnits.kB

        # Propagation parameters
        self.multi_step = multi_step
        self.integration_order = integration_order
        self.time_step = None

        # Find out number of particles (depends on whether massive or not)
        self.degrees_of_freedom = None
        self.masses = None

        self.velocities = None
        self.positions = None
        self.forces = None

    def _init_thermostat(self, simulator):
        """
        Initialize the thermostat positions, forces, velocities and masses, as well as the number of degrees of freedom
        seen by each chain link.

        Args:
            simulator (schnetpack.simulate.simulator.Simulator): Main simulator class containing information on the
                                                                 time step, system, etc.
        """
        # Determine integration step via multi step and Yoshida Suzuki weights
        integration_weights =\
            YSWeights(self.device).get_weights(self.integration_order)
        self.time_step = simulator.integrator.time_step * integration_weights \
            / self.multi_step

        # Determine shape of tensors and internal degrees of freedom
        n_replicas, n_molecules, n_atoms, xyz = simulator.system.momenta.shape

        if self.massive:
            state_dimension = (n_replicas, n_molecules, n_atoms, xyz,
                               self.chain_length)
            # Since momenta will be masked later, no need to set non-atoms to 0
            self.degrees_of_freedom = torch.ones((n_replicas, n_molecules,
                                                  n_atoms, xyz),
                                                 device=self.device)
        else:
            state_dimension = (n_replicas, n_molecules, 1, 1, self.chain_length)
            self.degrees_of_freedom =\
                3 * simulator.system.n_atoms.float()[None, :, None, None]

        # Set up masses
        self._init_masses(state_dimension, simulator)

        # Set up internal variables
        self.positions = torch.zeros(state_dimension, device=self.device)
        self.forces = torch.zeros(state_dimension, device=self.device)
        self.velocities = torch.zeros(state_dimension, device=self.device)

    def _init_masses(self, state_dimension, simulator):
        """
        Auxiliary routine for initializing the thermostat masses.

        Args:
            state_dimension (tuple): Size of the thermostat states. This is used to differentiate between the massive
                                     and the standard algorithm
            simulator (schnetpack.simulate.simulator.Simulator): Main simulator class containing information on the
                                                                 time step, system, etc.
        """
        self.masses = torch.ones(state_dimension, device=self.device)
        # Get masses of innermost thermostat
        self.masses[..., 0] = self.degrees_of_freedom * self.kb_temperature \
            / self.frequency ** 2
        # Set masses of remaining thermostats
        self.masses[..., 1:] = self.kb_temperature / self.frequency ** 2

    def _propagate_thermostat(self, kinetic_energy):
        """
        Propagation step of the NHC thermostat. Please refer to [#nhc_thermostat2]_ for more detail on the algorithm.

        Args:
            kinetic_energy (torch.Tensor): Kinetic energy associated with the innermost NH thermostats.

        Returns:
            torch.Tensor: Scaling factor applied to the system momenta.

        References
        ----------
        .. [#nhc_thermostat2] Martyna, Tuckerman, Tobias, Klein:
           Explicit reversible integrators for extended systems dynamics.
           Molecular Physics, 87(5), 1117-1157. 1996.
        """
        # Compute forces on first thermostat
        self.forces[..., 0] = (kinetic_energy - self.degrees_of_freedom
                               * self.kb_temperature) / self.masses[..., 0]

        scaling_factor = 1.0
        for _ in range(self.multi_step):
            for idx_ys in range(self.integration_order):
                time_step = self.time_step[idx_ys]

                # Update velocities of outermost bath
                self.velocities[..., -1] += \
                    0.25 * self.forces[..., -1] * time_step

                # Update the velocities moving through the beads of the chain
                for chain in range(self.chain_length - 2, -1, -1):
                    coeff = torch.exp(-0.125 * time_step
                                      * self.velocities[..., chain + 1])
                    self.velocities[..., chain] = \
                        self.velocities[..., chain] * coeff ** 2 + 0.25 \
                        * self.forces[..., chain] * coeff * time_step

                # Accumulate velocity scaling
                scaling_factor *= torch.exp(-0.5 * time_step
                                            * self.velocities[..., 0])
                # Update forces of innermost thermostat
                self.forces[..., 0] = \
                    (scaling_factor * scaling_factor * kinetic_energy
                     - self.degrees_of_freedom * self.kb_temperature) \
                    / self.masses[..., 0]

                # Update thermostat positions
<<<<<<< HEAD
                # TODO: Only required if one is interested in the conserved quanity of the NHC.
                # self.positions += 0.5 * self.velocities * time_step
=======
                # TODO: Only required if one is interested in the conserved
                #  quanity of the NHC.
                self.positions += 0.5 * self.velocities * time_step
>>>>>>> ca625cb7

                # Update the thermostat velocities
                for chain in range(self.chain_length - 1):
                    coeff = torch.exp(-0.125 * time_step
                                      * self.velocities[..., chain + 1])
                    self.velocities[..., chain] = \
                        self.velocities[..., chain] * coeff ** 2 + 0.25 \
                        * self.forces[..., chain] * coeff * time_step
                    self.forces[..., chain + 1] = \
                        (self.masses[..., chain]
                         * self.velocities[..., chain] ** 2
                         - self.kb_temperature) / self.masses[..., chain + 1]

                # Update velocities of outermost thermostat
                self.velocities[..., -1] += 0.25 * self.forces[..., -1] \
                    * time_step

        return scaling_factor

    def _compute_kinetic_energy(self, momenta, masses):
<<<<<<< HEAD
        """
        Routine for computing the kinetic energy of the innermost NH thermostats based on the momenta and masses of the
        simulated systems.

        Args:
            momenta (torch.Tensor): Momenta of the simulated system.
            masses (torch.Tensor): Masses of the simulated system.

        Returns:
            torch.Tensor: Kinetic energy associated with the innermost NH thermostats. These are summed over the
                          corresponding degrees of freedom, depending on whether a massive NHC is used.

        """
        # Compute the kinetic energy (factor of 1/2 can be removed, as it cancels with a times 2)
        # TODO: Is no problem, as NM transformation never mixes atom dimension which carries the masses.
=======
        # Compute the kinetic energy (factor of 1/2 can be removed, as it
        # cancels with a times 2)
        # TODO: Is no problem, as NM transformation never mixes atom dimension
        #  which carries the masses.
>>>>>>> ca625cb7
        kinetic_energy = momenta ** 2 / masses
        if self.massive:
            return kinetic_energy
        else:
            return torch.sum(torch.sum(kinetic_energy, 3, keepdim=True), 2,
                             keepdim=True)

    def _apply_thermostat(self, simulator):
        """
        Propagate the NHC thermostat, compute the corresponding scaling factor and apply it to the momenta of the
        system. If a normal mode transformer is provided, this is done in the normal model representation of the ring
        polymer.

        Args:
            simulator (schnetpack.simulate.simulator.Simulator): Main simulator class containing information on the
                                                                 time step, system, etc.
        """
        # Get current momenta
        momenta = simulator.system.momenta

        # Apply transformation
        if self.nm_transformation is not None:
            momenta = self.nm_transformation.beads2normal(momenta)

        kinetic_energy = self._compute_kinetic_energy(momenta,
                                                      simulator.system.masses)

        scaling_factor = self._propagate_thermostat(kinetic_energy)
        momenta = momenta * scaling_factor

        # Apply transformation if requested
        if self.nm_transformation is not None:
            momenta = self.nm_transformation.normal2beads(momenta)

        simulator.system.momenta = momenta

    @property
    def state_dict(self):
        state_dict = {
            'chain_length': self.chain_length,
            'massive': self.massive,
            'frequency': self.frequency,
            'kb_temperature': self.kb_temperature,
            'degrees_of_freedom': self.degrees_of_freedom,
            'masses': self.masses,
            'velocities': self.velocities,
            'forces': self.forces,
            'positions': self.positions,
            'time_step': self.time_step,
            'temperature_bath': self.temperature_bath,
            'n_replicas': self.n_replicas,
            'multi_step': self.multi_step,
            'integration_order': self.integration_order
        }
        return state_dict

    @state_dict.setter
    def state_dict(self, state_dict):
        self.chain_length = state_dict['chain_length']
        self.massive = state_dict['massive']
        self.frequency = state_dict['frequency']
        self.kb_temperature = state_dict['kb_temperature']
        self.degrees_of_freedom = state_dict['degrees_of_freedom']
        self.masses = state_dict['masses']
        self.velocities = state_dict['velocities']
        self.forces = state_dict['forces']
        self.positions = state_dict['positions']
        self.time_step = state_dict['time_step']
        self.temperature_bath = state_dict['temperature_bath']
        self.n_replicas = state_dict['n_replicas']
        self.multi_step = state_dict['multi_step']
        self.integration_order = state_dict['integration_order']

        self.initialized = True


class NHCRingPolymerThermostat(NHCThermostat):
    """
    Nose-Hoover chain thermostat for ring polymer molecular dynamics simulations as e.g. described in
    [#stochastic_thermostats1]_. This is based on the massive setting of the standard NHC thermostat but operates in
    the normal mode representation and uses specially initialized thermostat masses.

    Args:
        temperature_bath (float): Temperature of the external heat bath in Kelvin.
        time_constant (float): Thermostat time constant in fs
        chain_length (int): Number of Nose-Hoover thermostats applied in the chain.
        local (bool): If set to true, an individual thermostat is applied to each degree of freedom in the system.
                        Can e.g. be used for thermostatting (default=False).
        nm_transformation (schnetpack.md.utils.NormalModeTransformer): Module used to transform between beads and normal
                                                                   model representation in ring polymer dynamics.
        multi_step (int): Number of steps used for integrating the NH equations of motion (default=2)
        integration_order (int): Order of the Yoshida-Suzuki integrator used for propagating the thermostat (default=3).


    References
    ----------
    .. [#stochastic_thermostats1]_Ceriotti, Parrinello, Markland, Manolopoulos:
       Efficient stochastic thermostatting of path integral molecular dynamics.
       The Journal of Chemical Physics, 133 (12), 124104. 2010.
    """

    def __init__(self, temperature_bath, time_constant, chain_length=3,
                 local=True, nm_transformation=NormalModeTransformer,
                 multi_step=2, integration_order=3):
        super(NHCRingPolymerThermostat,
              self).__init__(temperature_bath, time_constant,
                             chain_length=chain_length, massive=True,
                             nm_transformation=nm_transformation,
                             multi_step=multi_step,
                             integration_order=integration_order)
        self.local = local

    def _init_masses(self, state_dimension, simulator):
        """
        Initialize masses according to the normal mode frequencies of the ring polymer system.

        Args:
            state_dimension (tuple): Size of the thermostat states. This is used to differentiate between the massive
                                     and the standard algorithm
            simulator (schnetpack.simulate.simulator.Simulator): Main simulator class containing information on the
                                                                 time step, system, etc.
        """
        # Multiply factor by number of replicas
        self.kb_temperature = self.kb_temperature * self.n_replicas

        # Initialize masses with the frequencies of the ring polymer
        polymer_frequencies = simulator.integrator.omega_normal
        # 0.5 comes from Ceriotti paper, check
        polymer_frequencies[0] = 0.5 * self.frequency

        # Assume standard massive Nose-Hoover and initialize accordingly
        self.masses = torch.ones(state_dimension, device=self.device)
        self.masses *= self.kb_temperature \
            / polymer_frequencies[:, None, None, None, None] ** 2

        # If a global thermostat is requested, we assign masses of 3N to
        # the first link in the chain on the centroid
        if not self.local:
            self.masses[0, :, :, :, 0] *= \
                3 * simulator.system.n_atoms.float()[:, None, None]
            # Degrees of freedom also need to be adapted
            self.degrees_of_freedom[0, :, :, :] *= \
                3 * simulator.system.n_atoms.float()[:, None, None]

    def _compute_kinetic_energy(self, momenta, masses):
        """
        Routine for computing the kinetic energies of the innermost NH thermostats based on the masses and momenta of
        the ring polymer in normal mode representation.

        Args:
            momenta (torch.Tensor): Normal mode momenta of the simulated system.
            masses (torch.Tensor): Masses of the simulated system.

        Returns:
            torch.Tensor: Kinetic energy of the innermost NH thermostats.
        """
        kinetic_energy = momenta ** 2 / masses

        # In case of a global NHC for RPMD, use the whole centroid kinetic
        # energy and broadcast it
        if not self.local:
            kinetic_energy_centroid = \
                torch.sum(torch.sum(kinetic_energy[0, ...], 2, keepdim=True),
                          1, keepdim=True)
            kinetic_energy[0, ...] = kinetic_energy_centroid

        return kinetic_energy

    @property
    def state_dict(self):
        state_dict = {
            'chain_length': self.chain_length,
            'massive': self.massive,
            'frequency': self.frequency,
            'kb_temperature': self.kb_temperature,
            'degrees_of_freedom': self.degrees_of_freedom,
            'masses': self.masses,
            'velocities': self.velocities,
            'forces': self.forces,
            'positions': self.positions,
            'time_step': self.time_step,
            'temperature_bath': self.temperature_bath,
            'n_replicas': self.n_replicas,
            'multi_step': self.multi_step,
            'integration_order': self.integration_order,
            'local': self.local
        }
        return state_dict

    @state_dict.setter
    def state_dict(self, state_dict):
        self.chain_length = state_dict['chain_length']
        self.massive = state_dict['massive']
        self.frequency = state_dict['frequency']
        self.kb_temperature = state_dict['kb_temperature']
        self.degrees_of_freedom = state_dict['degrees_of_freedom']
        self.masses = state_dict['masses']
        self.velocities = state_dict['velocities']
        self.forces = state_dict['forces']
        self.positions = state_dict['positions']
        self.time_step = state_dict['time_step']
        self.temperature_bath = state_dict['temperature_bath']
        self.n_replicas = state_dict['n_replicas']
        self.multi_step = state_dict['multi_step']
        self.integration_order = state_dict['integration_order']
        self.local = state_dict['local']

        self.initialized = True<|MERGE_RESOLUTION|>--- conflicted
+++ resolved
@@ -587,7 +587,6 @@
 
 
 class PILELocalThermostat(LangevinThermostat):
-<<<<<<< HEAD
     """
     Langevin thermostat for ring polymer molecular dynamics as introduced in [#stochastic_thermostats1]]_.
     Applies specially initialized Langevin thermostats to the beads of the ring polymer in normal mode representation.
@@ -614,15 +613,6 @@
         super(PILELocalThermostat, self).__init__(temperature_bath, time_constant, nm_transformation=nm_transformation)
         self.thermostat_centroid = thermostat_centroid
         self.damping = damping
-=======
-
-    def __init__(self, temperature_bath, time_constant,
-                 nm_transformation=NormalModeTransformer):
-        logging.info('Using local PILE thermostat')
-        super(PILELocalThermostat,
-              self).__init__(temperature_bath, time_constant,
-                             nm_transformation=nm_transformation)
->>>>>>> ca625cb7
 
     def _init_thermostat(self, simulator):
         """
@@ -955,14 +945,9 @@
                     / self.masses[..., 0]
 
                 # Update thermostat positions
-<<<<<<< HEAD
-                # TODO: Only required if one is interested in the conserved quanity of the NHC.
-                # self.positions += 0.5 * self.velocities * time_step
-=======
                 # TODO: Only required if one is interested in the conserved
                 #  quanity of the NHC.
                 self.positions += 0.5 * self.velocities * time_step
->>>>>>> ca625cb7
 
                 # Update the thermostat velocities
                 for chain in range(self.chain_length - 1):
@@ -983,7 +968,6 @@
         return scaling_factor
 
     def _compute_kinetic_energy(self, momenta, masses):
-<<<<<<< HEAD
         """
         Routine for computing the kinetic energy of the innermost NH thermostats based on the momenta and masses of the
         simulated systems.
@@ -997,14 +981,10 @@
                           corresponding degrees of freedom, depending on whether a massive NHC is used.
 
         """
-        # Compute the kinetic energy (factor of 1/2 can be removed, as it cancels with a times 2)
-        # TODO: Is no problem, as NM transformation never mixes atom dimension which carries the masses.
-=======
         # Compute the kinetic energy (factor of 1/2 can be removed, as it
         # cancels with a times 2)
         # TODO: Is no problem, as NM transformation never mixes atom dimension
         #  which carries the masses.
->>>>>>> ca625cb7
         kinetic_energy = momenta ** 2 / masses
         if self.massive:
             return kinetic_energy
