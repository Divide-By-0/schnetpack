--- conflicted
+++ resolved
@@ -13,16 +13,7 @@
 class PaiNNInteraction(nn.Module):
     r"""PaiNN interaction block for modeling equivariant interactions of atomistic systems."""
 
-<<<<<<< HEAD
-    def __init__(self, n_atom_basis: int, activation: Callable):
-=======
-    def __init__(
-        self,
-        n_atom_basis: int,
-        activation: Callable,
-        epsilon: float = 1e-8,
-    ):
->>>>>>> 17a145ed
+    def __init__(self, n_atom_basis: int, activation: Callable, epsilon: float = 1e-8):
         """
         Args:
             n_atom_basis: number of features to describe atomic environments.
@@ -159,13 +150,7 @@
 
         self.interactions = snn.replicate_module(
             lambda: PaiNNInteraction(
-<<<<<<< HEAD
-                n_atom_basis=self.n_atom_basis, activation=activation
-=======
-                n_atom_basis=self.n_atom_basis,
-                activation=activation,
-                epsilon=epsilon,
->>>>>>> 17a145ed
+                n_atom_basis=self.n_atom_basis, activation=activation, epsilon=epsilon
             ),
             self.n_interactions,
             shared_interactions,
