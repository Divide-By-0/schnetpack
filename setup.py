import os
import io

from setuptools import setup, find_packages


def read(fname):
    with io.open(os.path.join(os.path.dirname(__file__), fname), encoding='utf-8') as f:
        return f.read()


setup(
    name='schnetpack',
    version='0.2.1',
    author='Kristof T. Schuett, Michael Gastegger, Pan Kessel, Kim Nicoli',
    email='kristof.schuett@tu-berlin.de',
    url='https://github.com/atomistic-machine-learning/schnetpack',
    packages=find_packages('src'),
    scripts=['src/scripts/schnetpack_qm9.py', 'src/scripts/schnetpack_md17.py',
             'src/scripts/schnetpack_matproj.py',
             'src/scripts/schnetpack_molecular_dynamics.py',
             'src/scripts/schnetpack_ani1.py', 'src/scripts/schnetpack_load.py',
             'src/sacred_scripts/spk_train.py',
             'src/sacred_scripts/spk_md.py',
             'src/sacred_scripts/spk_parse.py',
             'src/sacred_scripts/spk_eval.py',
             'src/scripts/schnetpack_omdb.py'],
    package_dir={'': 'src'},
    python_requires='>=3.6',
    install_requires=[
        "torch>=0.4.1",
        "numpy",
        "ase>=3.16",
        "h5py",
        "tensorboardX",
<<<<<<< HEAD
        "sacred",
        "tqdm",
        "h5py",
        "PyYAML"
=======
        "tqdm",
        "pyyaml",
>>>>>>> 4df76f23
    ],
    extras_require={
        'test': ['pytest', 'sacred'],
    },
    license='MIT',
    description='SchNetPack - Deep Neural Networks for Atomistic Systems',
    long_description=read('README.md')
)<|MERGE_RESOLUTION|>--- conflicted
+++ resolved
@@ -20,10 +20,8 @@
              'src/scripts/schnetpack_matproj.py',
              'src/scripts/schnetpack_molecular_dynamics.py',
              'src/scripts/schnetpack_ani1.py', 'src/scripts/schnetpack_load.py',
-             'src/sacred_scripts/spk_train.py',
              'src/sacred_scripts/spk_md.py',
              'src/sacred_scripts/spk_parse.py',
-             'src/sacred_scripts/spk_eval.py',
              'src/scripts/schnetpack_omdb.py'],
     package_dir={'': 'src'},
     python_requires='>=3.6',
@@ -33,15 +31,10 @@
         "ase>=3.16",
         "h5py",
         "tensorboardX",
-<<<<<<< HEAD
         "sacred",
         "tqdm",
         "h5py",
-        "PyYAML"
-=======
-        "tqdm",
         "pyyaml",
->>>>>>> 4df76f23
     ],
     extras_require={
         'test': ['pytest', 'sacred'],
