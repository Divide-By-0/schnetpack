--- conflicted
+++ resolved
@@ -17,14 +17,12 @@
     url='https://github.com/atomistic-machine-learning/schnetpack',
     packages=find_packages('src'),
     scripts=['src/scripts/schnetpack_qm9.py', 'src/scripts/schnetpack_md17.py',
-             'src/scripts/schnetpack_matproj.py', 'src/scripts/schnetpack_molecular_dynamics.py',
+             'src/scripts/schnetpack_matproj.py',
+             'src/scripts/schnetpack_molecular_dynamics.py',
              'src/scripts/schnetpack_ani1.py', 'src/scripts/schnetpack_load.py',
-<<<<<<< HEAD
              'src/sacred_scripts/run_schnetpack.py',
-             'src/sacred_scripts/run_md.py'],
-=======
-             'src/sacred_scripts/run_schnetpack.py', 'src/scripts/schnetpack_omdb.py'],
->>>>>>> 4cf0c89a
+             'src/sacred_scripts/run_md.py',
+             'src/scripts/schnetpack_omdb.py'],
     package_dir={'': 'src'},
     python_requires='>=3.6',
     install_requires=[
